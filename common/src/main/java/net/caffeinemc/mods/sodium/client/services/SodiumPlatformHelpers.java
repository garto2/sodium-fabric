--- conflicted
+++ resolved
@@ -78,15 +78,6 @@
     void renderConnectionsInSection(ChunkBuildBuffers buffers, LevelSlice worldSlice, SectionPos position);
 
     boolean shouldRenderIE(SectionPos position);
-<<<<<<< HEAD
-=======
-
-    void renderAdditionalRenderers(List<?> renderers, Function<RenderType, VertexConsumer> typeToConsumer, LevelSlice slice);
-
-    List<?> getExtraRenderers(Level level, BlockPos origin);
-
-    Object getLightManager(LevelChunk chunk, SectionPos pos);
 
     TriState useAmbientOcclusion(BakedModel model, BlockState state, Object data, RenderType renderType, BlockAndTintGetter level, BlockPos pos);
->>>>>>> b68ebc8c
 }