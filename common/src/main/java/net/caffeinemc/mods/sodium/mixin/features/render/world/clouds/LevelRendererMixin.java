package net.caffeinemc.mods.sodium.mixin.features.render.world.clouds;

import com.mojang.blaze3d.vertex.PoseStack;
import net.caffeinemc.mods.sodium.client.render.immediate.CloudRenderer;
import net.minecraft.client.Camera;
import net.minecraft.client.Minecraft;
import net.minecraft.client.multiplayer.ClientLevel;
import net.minecraft.client.renderer.LevelRenderer;
import net.minecraft.server.packs.resources.ResourceManager;
import org.jetbrains.annotations.Nullable;
import org.joml.Matrix4f;
import org.spongepowered.asm.mixin.*;
import org.spongepowered.asm.mixin.injection.At;
import org.spongepowered.asm.mixin.injection.Inject;
import org.spongepowered.asm.mixin.injection.callback.CallbackInfo;

import java.util.Objects;

@Mixin(LevelRenderer.class)
public class LevelRendererMixin {
    @Shadow
    private @Nullable ClientLevel level;
    @Shadow
    private int ticks;

    @Shadow
    @Final
    private Minecraft minecraft;

    @Unique
    private CloudRenderer cloudRenderer;

    /**
     * @author jellysquid3
     * @reason Optimize cloud rendering
     */
<<<<<<< HEAD
    @Inject(method = "renderClouds", at = @At(value = "HEAD"), cancellable = true)
    public void renderClouds(PoseStack poseStack, Matrix4f projectionMatrix, float tickDelta, double x, double y, double z, CallbackInfo ci) {
=======
    @Inject(method = "renderClouds", at = @At(value = "INVOKE", target = "Lnet/minecraft/client/renderer/DimensionSpecialEffects;getCloudHeight()F"), cancellable = true) // Inject after Forge checks dimension support
    public void renderClouds(PoseStack poseStack, Matrix4f matrix4f, Matrix4f projectionMatrix, float tickDelta, double x, double y, double z, CallbackInfo ci) {
>>>>>>> 7c3b8cba
        ci.cancel();

        if (this.cloudRenderer == null) {
            this.cloudRenderer = new CloudRenderer(this.minecraft.getResourceManager());
        }

        poseStack.pushPose();

        ClientLevel level = Objects.requireNonNull(this.level);
        Camera camera = this.minecraft.gameRenderer.getMainCamera();

        this.cloudRenderer.render(camera, level, projectionMatrix, poseStack, this.ticks, tickDelta);

        poseStack.popPose();
    }

    @Inject(method = "onResourceManagerReload(Lnet/minecraft/server/packs/resources/ResourceManager;)V", at = @At("RETURN"))
    private void onReload(ResourceManager manager, CallbackInfo ci) {
        if (this.cloudRenderer != null) {
            this.cloudRenderer.reloadTextures(manager);
        }
    }

    @Inject(method = "allChanged()V", at = @At("RETURN"))
    private void onReload(CallbackInfo ci) {
        // will be re-allocated on next use
        if (this.cloudRenderer != null) {
            this.cloudRenderer.destroy();
            this.cloudRenderer = null;
        }
    }

    @Inject(method = "close", at = @At("RETURN"))
    private void onClose(CallbackInfo ci) {
        // will never be re-allocated, as the renderer is shutting down
        if (this.cloudRenderer != null) {
            this.cloudRenderer.destroy();
            this.cloudRenderer = null;
        }
    }
}<|MERGE_RESOLUTION|>--- conflicted
+++ resolved
@@ -34,13 +34,8 @@
      * @author jellysquid3
      * @reason Optimize cloud rendering
      */
-<<<<<<< HEAD
-    @Inject(method = "renderClouds", at = @At(value = "HEAD"), cancellable = true)
+    @Inject(method = "renderClouds", at = @At(value = "INVOKE", target = "Lnet/minecraft/client/renderer/DimensionSpecialEffects;getCloudHeight()F"), cancellable = true) // Inject after Forge checks dimension support
     public void renderClouds(PoseStack poseStack, Matrix4f projectionMatrix, float tickDelta, double x, double y, double z, CallbackInfo ci) {
-=======
-    @Inject(method = "renderClouds", at = @At(value = "INVOKE", target = "Lnet/minecraft/client/renderer/DimensionSpecialEffects;getCloudHeight()F"), cancellable = true) // Inject after Forge checks dimension support
-    public void renderClouds(PoseStack poseStack, Matrix4f matrix4f, Matrix4f projectionMatrix, float tickDelta, double x, double y, double z, CallbackInfo ci) {
->>>>>>> 7c3b8cba
         ci.cancel();
 
         if (this.cloudRenderer == null) {
