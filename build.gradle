--- conflicted
+++ resolved
@@ -2,10 +2,7 @@
 
 plugins {
     id 'fabric-loom' version '1.2-SNAPSHOT'
-<<<<<<< HEAD
-=======
     id 'io.github.juuxel.loom-quiltflower' version '1.10.0'
->>>>>>> 0b662b8e
     id 'org.ajoberstar.grgit' version '4.1.0'
 }
 
