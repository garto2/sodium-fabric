--- conflicted
+++ resolved
@@ -23,22 +23,6 @@
     include.extendsFrom modIncludeImplementation
     modImplementation.extendsFrom modIncludeImplementation
 }
-<<<<<<< HEAD
-
-sourceSets {
-    api {
-        java {
-            compileClasspath += main.compileClasspath
-        }
-    }
-
-    main {
-        java {
-            compileClasspath += api.output
-            runtimeClasspath += api.output
-        }
-    }
-=======
 
 sourceSets {
     api {
@@ -74,20 +58,6 @@
 jar {
     from sourceSets.api.output.classesDirs
     from sourceSets.api.output.resourcesDir
->>>>>>> 813de4c9
-}
-
-tasks.register('apiJar', Jar) {
-    classifier "api-dev"
-
-    from sourceSets.api.output
-}
-
-tasks.register('remapApiJar', RemapJarTask) {
-    classifier "api"
-
-    input = apiJar.archiveFile.get().asFile
-    addNestedDependencies = false
 }
 
 build.dependsOn apiJar
