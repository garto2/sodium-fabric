package me.jellysquid.mods.sodium.client;

import me.jellysquid.mods.sodium.client.gui.SodiumGameOptions;
import me.jellysquid.mods.sodium.client.util.FlawlessFrames;
import net.fabricmc.api.ClientModInitializer;
import net.fabricmc.loader.api.FabricLoader;
import net.fabricmc.loader.api.ModContainer;
import org.apache.logging.log4j.LogManager;
import org.apache.logging.log4j.Logger;

import java.io.IOException;

public class SodiumClientMod implements ClientModInitializer {
    private static SodiumGameOptions CONFIG;
    private static Logger LOGGER;

    private static String MOD_VERSION;

    @Override
    public void onInitializeClient() {
        ModContainer mod = FabricLoader.getInstance()
                .getModContainer("sodium")
                .orElseThrow(NullPointerException::new);

        MOD_VERSION = mod.getMetadata()
                .getVersion()
                .getFriendlyString();

<<<<<<< HEAD
        FlawlessFrames.onClientInitialization();
=======
        LOGGER = LogManager.getLogger("Sodium");
        CONFIG = loadConfig();
>>>>>>> 0b07c7a5
    }

    public static SodiumGameOptions options() {
        if (CONFIG == null) {
            throw new IllegalStateException("Config not yet available");
        }

        return CONFIG;
    }

    public static Logger logger() {
        if (LOGGER == null) {
            throw new IllegalStateException("Logger not yet available");
        }

        return LOGGER;
    }

    private static SodiumGameOptions loadConfig() {
        try {
            return SodiumGameOptions.load();
        } catch (Exception e) {
            LOGGER.error("Failed to load configuration file", e);
            LOGGER.error("Using default configuration file in read-only mode");

            var config = new SodiumGameOptions();
            config.setReadOnly();

            return config;
        }
    }

    public static void restoreDefaultOptions() {
        CONFIG = SodiumGameOptions.defaults();

        try {
            CONFIG.writeChanges();
        } catch (IOException e) {
            throw new RuntimeException("Failed to write config file", e);
        }
    }

    public static String getVersion() {
        if (MOD_VERSION == null) {
            throw new NullPointerException("Mod version hasn't been populated yet");
        }

        return MOD_VERSION;
    }

    public static boolean isDirectMemoryAccessEnabled() {
        return options().advanced.allowDirectMemoryAccess;
    }
}<|MERGE_RESOLUTION|>--- conflicted
+++ resolved
@@ -26,12 +26,10 @@
                 .getVersion()
                 .getFriendlyString();
 
-<<<<<<< HEAD
-        FlawlessFrames.onClientInitialization();
-=======
         LOGGER = LogManager.getLogger("Sodium");
         CONFIG = loadConfig();
->>>>>>> 0b07c7a5
+
+        FlawlessFrames.onClientInitialization();
     }
 
     public static SodiumGameOptions options() {
