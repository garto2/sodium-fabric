package me.jellysquid.mods.sodium.client.render.chunk.compile;

import me.jellysquid.mods.sodium.client.SodiumClientMod;
import me.jellysquid.mods.sodium.client.gl.compile.ChunkBuildContext;
import me.jellysquid.mods.sodium.client.model.vertex.type.ChunkVertexType;
import me.jellysquid.mods.sodium.client.render.chunk.passes.BlockRenderPassManager;
import me.jellysquid.mods.sodium.client.render.chunk.tasks.ChunkRenderBuildTask;
import me.jellysquid.mods.sodium.client.util.task.CancellationSource;
import me.jellysquid.mods.sodium.common.util.collections.QueueDrainingIterator;
import net.minecraft.client.world.ClientWorld;
import net.minecraft.util.math.MathHelper;
import net.minecraft.world.World;
import org.apache.logging.log4j.LogManager;
import org.apache.logging.log4j.Logger;

import java.util.*;
import java.util.concurrent.CompletableFuture;
import java.util.concurrent.ConcurrentLinkedDeque;
import java.util.concurrent.atomic.AtomicBoolean;

public class ChunkBuilder {
    private static final Logger LOGGER = LogManager.getLogger("ChunkBuilder");

    private final Deque<WrappedTask> buildQueue = new ConcurrentLinkedDeque<>();

    private final Object jobNotifier = new Object();

    private final AtomicBoolean running = new AtomicBoolean(false);
    private final List<Thread> threads = new ArrayList<>();
    /**
     * Amount of threads which are currently blocked waiting on {@link #jobNotifier}. Synchronized via the same object.
     */
    private int idleThreads;

    private World world;
    private BlockRenderPassManager renderPassManager;

    private final int limitThreads;
    private final ChunkVertexType vertexType;

    private final Queue<ChunkBuildResult> deferredResultQueue = new ConcurrentLinkedDeque<>();
    private final ThreadLocal<ChunkBuildContext> localContexts = new ThreadLocal<>();

    public ChunkBuilder(ChunkVertexType vertexType) {
        this.vertexType = vertexType;
        this.limitThreads = getThreadCount();
    }

    /**
     * Returns the remaining number of build tasks which should be scheduled this frame. If an attempt is made to
     * spawn more tasks than the budget allows, it will block until resources become available.
     */
    public int getSchedulingBudget() {
        return Math.max(0, this.limitThreads - this.buildQueue.size());
    }

    /**
     * Spawns a number of work-stealing threads to process results in the build queue. If the builder is already
     * running, this method does nothing and exits.
     */
    public void startWorkers() {
        if (this.running.getAndSet(true)) {
            return;
        }

        if (!this.threads.isEmpty()) {
            throw new IllegalStateException("Threads are still alive while in the STOPPED state");
        }

        for (int i = 0; i < this.limitThreads; i++) {
            ChunkBuildContext context = new ChunkBuildContext(this.world, this.vertexType, this.renderPassManager);
            WorkerRunnable worker = new WorkerRunnable(context);

            Thread thread = new Thread(worker, "Chunk Render Task Executor #" + i);
            thread.setPriority(Math.max(0, Thread.NORM_PRIORITY - 2));
            thread.start();

            this.threads.add(thread);
        }

        LOGGER.info("Started {} worker threads", this.threads.size());
    }

    /**
     * Notifies all worker threads to stop and blocks until all workers terminate. After the workers have been shut
     * down, all tasks are cancelled and the pending queues are cleared. If the builder is already stopped, this
     * method does nothing and exits.
     */
    public void stopWorkers() {
        if (!this.running.getAndSet(false)) {
            return;
        }

        if (this.threads.isEmpty()) {
            throw new IllegalStateException("No threads are alive but the executor is in the RUNNING state");
        }

        LOGGER.info("Stopping worker threads");

        // Notify all worker threads to wake up, where they will then terminate
        synchronized (this.jobNotifier) {
            this.jobNotifier.notifyAll();
        }

        // Wait for every remaining thread to terminate
        for (Thread thread : this.threads) {
            try {
                thread.join();
            } catch (InterruptedException ignored) {
            }
        }

        this.threads.clear();

        // Delete any queued tasks and resources attached to them
        for (WrappedTask job : this.buildQueue) {
            job.future.cancel(true);
        }

        // Delete any results in the deferred queue
        while (!this.deferredResultQueue.isEmpty()) {
            this.deferredResultQueue.remove()
                    .delete();
        }

        this.buildQueue.clear();

        this.world = null;
    }

    public CompletableFuture<ChunkBuildResult> schedule(ChunkRenderBuildTask task) {
        if (!this.running.get()) {
            throw new IllegalStateException("Executor is stopped");
        }

        WrappedTask job = new WrappedTask(task);

        this.buildQueue.add(job);

        synchronized (this.jobNotifier) {
            this.jobNotifier.notify();
        }

        return job.future;
    }

    /**
     * @return True if all background work has been completed
     */
    public boolean isIdle() {
        if (!this.isBuildQueueEmpty()) {
            return false;
        }
        synchronized (this.jobNotifier) {
            return this.idleThreads >= this.threads.size();
        }
    }

    /**
     * @return True if the build queue is empty
     */
    public boolean isBuildQueueEmpty() {
        return this.buildQueue.isEmpty();
    }

    /**
     * Initializes this chunk builder for the given world. If the builder is already running (which can happen during
     * a world teleportation event), the worker threads will first be stopped and all pending tasks will be discarded
     * before being started again.
     * @param world The world instance
     * @param renderPassManager The render pass manager used for the world
     */
    public void init(ClientWorld world, BlockRenderPassManager renderPassManager) {
        if (world == null) {
            throw new NullPointerException("World is null");
        }

        this.stopWorkers();

        this.world = world;
        this.renderPassManager = renderPassManager;

        this.startWorkers();
    }

    /**
     * Returns the "optimal" number of threads to be used for chunk build tasks. This will always return at least one
     * thread.
     */
    private static int getOptimalThreadCount() {
        return MathHelper.clamp(Math.max(getMaxThreadCount() / 3, getMaxThreadCount() - 6), 1, 10);
    }

    private static int getThreadCount() {
        int requested = SodiumClientMod.options().performance.chunkBuilderThreads;
        return requested == 0 ? getOptimalThreadCount() : Math.min(requested, getMaxThreadCount());
    }

    private static int getMaxThreadCount() {
        return Runtime.getRuntime().availableProcessors();
    }

    public CompletableFuture<Void> scheduleDeferred(ChunkRenderBuildTask task) {
        return this.schedule(task)
                .thenAccept(this.deferredResultQueue::add);
    }

    public Iterator<ChunkBuildResult> createDeferredBuildResultDrain() {
        return new QueueDrainingIterator<>(this.deferredResultQueue);
    }

    /**
     * "Steals" a task on the queue and allows the currently calling thread to execute it using locally-allocated
     * resources instead. While this function returns true, the caller should continually execute it so that additional
     * tasks can be processed.
     *
     * @return True if it was able to steal a task, otherwise false
     */
    public boolean stealTask() {
        WrappedTask task = this.getNextJob(false);

        if (task == null) {
            return false;
        }

        ChunkBuildContext context = this.localContexts.get();

        if (context == null) {
            this.localContexts.set(context = new ChunkBuildContext(this.world, this.vertexType, this.renderPassManager));
        }

        try {
            processJob(task, context);
        } finally {
            context.release();
        }

        return true;
    }

    /**
     * Returns the next task which this worker can work on or blocks until one becomes available. If no tasks are
     * currently available and {@param block} is true, it will wait on the {@link ChunkBuilder#jobNotifier} field
     * until it is notified of an incoming task.
     */
    private WrappedTask getNextJob(boolean block) {
        WrappedTask job = ChunkBuilder.this.buildQueue.poll();

        if (job == null && block) {
            synchronized (ChunkBuilder.this.jobNotifier) {
                try {
                    ChunkBuilder.this.jobNotifier.wait();
                } catch (InterruptedException ignored) {
                }
            }
        }

        return job;
    }

    private static void processJob(WrappedTask job, ChunkBuildContext context) {
        if (job.isCancelled()) {
            return;
        }

        ChunkBuildResult result;

        try {
            // Perform the build task with this worker's local resources and obtain the result
            result = job.task.performBuild(context, job);
        } catch (Exception e) {
            // Propagate any exception from chunk building
            job.future.completeExceptionally(e);
            e.printStackTrace();
            return;
        }

        // The result can be null if the task is cancelled
        if (result != null) {
            // Notify the future that the result is now available
            job.future.complete(result);
        } else if (!job.isCancelled()) {
            // If the job wasn't cancelled and no result was produced, we've hit a bug
            job.future.completeExceptionally(new RuntimeException("No result was produced by the task"));
        }
    }

    private class WorkerRunnable implements Runnable {
        private final AtomicBoolean running = ChunkBuilder.this.running;

        // Making this thread-local provides a small boost to performance by avoiding the overhead in synchronizing
        // caches between different CPU cores
        private final ChunkBuildContext context;

        public WorkerRunnable(ChunkBuildContext context) {
            this.context = context;
        }

        @Override
        public void run() {
            // Run until the chunk builder shuts down
            while (this.running.get()) {
                WrappedTask job = ChunkBuilder.this.getNextJob(true);

                if (job == null) {
                    continue;
                }

                try {
                    processJob(job, this.context);
                } finally {
                    this.context.release();
                }
            }
<<<<<<< HEAD

            // The result can be null if the task is cancelled
            if (result != null) {
                // Notify the future that the result is now available
                job.future.complete(result);
            } else if (!job.isCancelled()) {
                // If the job wasn't cancelled and no result was produced, we've hit a bug
                job.future.completeExceptionally(new RuntimeException("No result was produced by the task"));
            }
        }

        /**
         * Returns the next task which this worker can work on or blocks until one becomes available. If no tasks are
         * currently available, it will wait on {@link ChunkBuilder#jobNotifier} field until notified.
         */
        private WrappedTask getNextJob() {
            WrappedTask job = ChunkBuilder.this.buildQueue.poll();

            if (job == null) {
                synchronized (ChunkBuilder.this.jobNotifier) {
                    ChunkBuilder.this.idleThreads++;
                    try {
                        ChunkBuilder.this.jobNotifier.wait();
                    } catch (InterruptedException ignored) {
                    } finally {
                        ChunkBuilder.this.idleThreads--;
                    }
                }
            }

            return job;
=======
>>>>>>> 0b07c7a5
        }
    }

    private static class WrappedTask implements CancellationSource {
        private final ChunkRenderBuildTask task;
        private final CompletableFuture<ChunkBuildResult> future;

        private WrappedTask(ChunkRenderBuildTask task) {
            this.task = task;
            this.future = new CompletableFuture<>();
        }

        @Override
        public boolean isCancelled() {
            return this.future.isCancelled();
        }
    }
}<|MERGE_RESOLUTION|>--- conflicted
+++ resolved
@@ -248,9 +248,12 @@
 
         if (job == null && block) {
             synchronized (ChunkBuilder.this.jobNotifier) {
+                ChunkBuilder.this.idleThreads++;
                 try {
                     ChunkBuilder.this.jobNotifier.wait();
                 } catch (InterruptedException ignored) {
+                } finally {
+                    ChunkBuilder.this.idleThreads--;
                 }
             }
         }
@@ -312,40 +315,6 @@
                     this.context.release();
                 }
             }
-<<<<<<< HEAD
-
-            // The result can be null if the task is cancelled
-            if (result != null) {
-                // Notify the future that the result is now available
-                job.future.complete(result);
-            } else if (!job.isCancelled()) {
-                // If the job wasn't cancelled and no result was produced, we've hit a bug
-                job.future.completeExceptionally(new RuntimeException("No result was produced by the task"));
-            }
-        }
-
-        /**
-         * Returns the next task which this worker can work on or blocks until one becomes available. If no tasks are
-         * currently available, it will wait on {@link ChunkBuilder#jobNotifier} field until notified.
-         */
-        private WrappedTask getNextJob() {
-            WrappedTask job = ChunkBuilder.this.buildQueue.poll();
-
-            if (job == null) {
-                synchronized (ChunkBuilder.this.jobNotifier) {
-                    ChunkBuilder.this.idleThreads++;
-                    try {
-                        ChunkBuilder.this.jobNotifier.wait();
-                    } catch (InterruptedException ignored) {
-                    } finally {
-                        ChunkBuilder.this.idleThreads--;
-                    }
-                }
-            }
-
-            return job;
-=======
->>>>>>> 0b07c7a5
         }
     }
 
