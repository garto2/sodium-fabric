--- conflicted
+++ resolved
@@ -1,43 +1,27 @@
 package me.jellysquid.mods.sodium.client.render.chunk;
 
 import it.unimi.dsi.fastutil.longs.*;
-<<<<<<< HEAD
 import it.unimi.dsi.fastutil.objects.Reference2ReferenceOpenHashMap;
-import me.jellysquid.mods.sodium.client.SodiumClientMod;
 import net.minecraft.client.world.ClientChunkManager;
 import net.minecraft.client.world.ClientWorld;
-=======
->>>>>>> 8747aaa7
 import net.minecraft.util.math.ChunkPos;
 import org.apache.commons.lang3.Validate;
 
 import java.util.Map;
-import java.util.stream.LongStream;
 
 public class ChunkTracker {
-<<<<<<< HEAD
     private final Long2IntOpenHashMap status = new Long2IntOpenHashMap();
     private final LongOpenHashSet ready = new LongOpenHashSet();
-=======
-    private final Long2BooleanOpenHashMap single = new Long2BooleanOpenHashMap();
-    private final Long2BooleanOpenHashMap merged = new Long2BooleanOpenHashMap();
->>>>>>> 8747aaa7
 
     private int centerChunkX, centerChunkZ;
     private int radius;
 
-<<<<<<< HEAD
     private final Map<Area, Queues> areas = new Reference2ReferenceOpenHashMap<>();
 
     public ChunkTracker(int loadDistance) {
         this.status.defaultReturnValue(0);
 
         this.radius = getChunkMapRadius(loadDistance);
-=======
-    public ChunkTracker() {
-        this.single.defaultReturnValue(false);
-        this.merged.defaultReturnValue(false);
->>>>>>> 8747aaa7
     }
 
     public static ChunkTracker from(ClientWorld world) {
@@ -86,13 +70,9 @@
             int x = ChunkPos.getPackedX(pos);
             int z = ChunkPos.getPackedZ(pos);
 
-<<<<<<< HEAD
             this.remove(x, z);
         }
     }
-=======
-            boolean flags = this.single.get(key);
->>>>>>> 8747aaa7
 
     private static boolean isInRadius(int radius, int centerChunkX, int centerChunkZ, int chunkX, int chunkZ) {
         return Math.abs(chunkX - centerChunkX) <= radius &&
@@ -114,7 +94,6 @@
             }
         }
 
-<<<<<<< HEAD
         if (flags == ChunkStatus.FLAG_ALL) {
             if (this.ready.add(key)) {
                 this.notifyListeners(x, z, true);
@@ -122,12 +101,6 @@
         } else {
             if (this.ready.remove(key)) {
                 this.notifyListeners(x, z, false);
-=======
-            if (flags) {
-                this.merged.put(key, flags);
-            } else {
-                this.merged.remove(key);
->>>>>>> 8747aaa7
             }
         }
     }
@@ -151,16 +124,10 @@
 
     public void mark(int x, int z, int bits) {
         var key = ChunkPos.toLong(x, z);
-<<<<<<< HEAD
         var prev = this.status.get(key);
 
         if ((prev & bits) == bits) {
             return;
-=======
-
-        if (this.single.put(key, true)) {
-            return false;
->>>>>>> 8747aaa7
         }
 
         this.status.put(key, prev | bits);
@@ -172,7 +139,6 @@
         }
     }
 
-<<<<<<< HEAD
     public void remove(int x, int z) {
         var key = ChunkPos.toLong(x, z);
         var prev = this.status.get(key);
@@ -212,13 +178,6 @@
             if (isInRadius(area.radius, area.x, area.z, x, z)) {
                 queues.added.add(pos);
             }
-=======
-    public boolean unloadChunk(int x, int z) {
-        long key = ChunkPos.toLong(x, z);
-
-        if (!this.single.remove(key)) {
-            return false;
->>>>>>> 8747aaa7
         }
 
         this.areas.put(area, queues);
@@ -252,7 +211,6 @@
         this.areas.put(after, queues);
     }
 
-<<<<<<< HEAD
     public void removeWatchedArea(Area area) {
         Validate.isTrue(this.areas.containsKey(area));
 
@@ -287,17 +245,5 @@
         public LongIterable removed() {
             return this.removed;
         }
-=======
-    public boolean hasData(int x, int z) {
-        return this.merged.get(ChunkPos.toLong(x, z));
-    }
-
-    public LongStream getChunks() {
-        return this.single
-                .long2BooleanEntrySet()
-                .stream()
-                .filter(entry -> (entry.getBooleanValue()))
-                .mapToLong(Long2BooleanMap.Entry::getLongKey);
->>>>>>> 8747aaa7
     }
 }