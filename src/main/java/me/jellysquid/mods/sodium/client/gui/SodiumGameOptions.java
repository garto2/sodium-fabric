--- conflicted
+++ resolved
@@ -119,19 +119,8 @@
         return config;
     }
 
-<<<<<<< HEAD
-    private void sanitize() {
-        if (this.advanced.chunkRendererBackend == null) {
-            this.advanced.chunkRendererBackend = ChunkRendererBackendOption.BEST;
-        }
-    }
-
     public void writeChanges() throws IOException {
         Path dir = this.configPath.getParent();
-=======
-    public void writeChanges() {
-        File dir = this.file.getParentFile();
->>>>>>> 346e2247
 
         if (!Files.exists(dir)) {
             Files.createDirectories(dir);
