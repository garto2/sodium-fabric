--- conflicted
+++ resolved
@@ -323,7 +323,6 @@
     }
 
     public void updateChunks() {
-<<<<<<< HEAD
         updateChunks(false);
     }
 
@@ -335,10 +334,7 @@
     }
 
     private void updateChunks(boolean allImmediately) {
-        PriorityQueue<CompletableFuture<ChunkBuildResult>> blockingFutures = new ObjectArrayFIFOQueue<>();
-=======
-        var blockingFutures = this.submitRebuildTasks(ChunkUpdateType.IMPORTANT_REBUILD);
->>>>>>> 0b07c7a5
+        var blockingFutures = new LinkedList<CompletableFuture<ChunkBuildResult>>();
 
         this.submitRebuildTasks(ChunkUpdateType.IMPORTANT_REBUILD, blockingFutures);
         this.submitRebuildTasks(ChunkUpdateType.INITIAL_BUILD, allImmediately ? blockingFutures : null);
@@ -355,16 +351,9 @@
         this.regions.cleanup();
     }
 
-<<<<<<< HEAD
-    private void submitRebuildTasks(ChunkUpdateType filterType, PriorityQueue<CompletableFuture<ChunkBuildResult>> immediateFutures) {
+    private void submitRebuildTasks(ChunkUpdateType filterType, LinkedList<CompletableFuture<ChunkBuildResult>> immediateFutures) {
         int budget = immediateFutures != null ? Integer.MAX_VALUE : this.builder.getSchedulingBudget();
 
-=======
-    private LinkedList<CompletableFuture<ChunkBuildResult>> submitRebuildTasks(ChunkUpdateType filterType) {
-        int budget = filterType.isImportant() ? Integer.MAX_VALUE : this.builder.getSchedulingBudget();
-
-        LinkedList<CompletableFuture<ChunkBuildResult>> immediateFutures = new LinkedList<>();
->>>>>>> 0b07c7a5
         PriorityQueue<RenderSection> queue = this.rebuildQueues.get(filterType);
 
         while (budget > 0 && !queue.isEmpty()) {
