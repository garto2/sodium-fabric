--- conflicted
+++ resolved
@@ -141,13 +141,7 @@
 
         Sprite[] sprites = handler.getFluidSprites(world, pos, fluidState);
 
-<<<<<<< HEAD
-        boolean rendered = false;
-
         float fluidHeight = this.fluidHeight(world, fluid, pos, Direction.UP);
-=======
-        float fluidHeight = this.fluidHeight(world, fluid, pos);
->>>>>>> f623c3e2
         float h1, h2, h3, h4;
         if (fluidHeight >= 1.0f) {
             h1 = 1.0f;
