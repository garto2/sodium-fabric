--- conflicted
+++ resolved
@@ -17,16 +17,10 @@
         this.blockY = (int) y;
         this.blockZ = (int) z;
 
-<<<<<<< HEAD
         this.chunkX = this.blockX >> 4;
         this.chunkY = this.blockY >> 4;
         this.chunkZ = this.blockZ >> 4;
 
-        // Reduce camera delta precision to 14 bits to avoid seams along chunk/region boundaries
-        this.deltaX = (float) Math.round((x - this.blockX) * 0x1p14f) * 0x1p-14f;
-        this.deltaY = (float) Math.round((y - this.blockY) * 0x1p14f) * 0x1p-14f;
-        this.deltaZ = (float) Math.round((z - this.blockZ) * 0x1p14f) * 0x1p-14f;
-=======
         float deltaXFullPrecision = (float) (x - this.blockX);
         float deltaYFullPrecision = (float) (y - this.blockY);
         float deltaZFullPrecision = (float) (z - this.blockZ);
@@ -38,7 +32,6 @@
         this.deltaX = (deltaXFullPrecision + deltaXModifier) - deltaXModifier;
         this.deltaY = (deltaYFullPrecision + deltaYModifier) - deltaYModifier;
         this.deltaZ = (deltaZFullPrecision + deltaZModifier) - deltaZModifier;
->>>>>>> 0b662b8e
 
         this.posX = x;
         this.posY = y;
