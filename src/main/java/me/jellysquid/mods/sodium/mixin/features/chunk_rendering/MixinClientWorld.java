--- conflicted
+++ resolved
@@ -1,15 +1,5 @@
 package me.jellysquid.mods.sodium.mixin.features.chunk_rendering;
 
-import me.jellysquid.mods.sodium.client.render.SodiumWorldRenderer;
-<<<<<<< HEAD
-import me.jellysquid.mods.sodium.client.render.chunk.ChunkStatus;
-import me.jellysquid.mods.sodium.client.render.chunk.ChunkTracker;
-import net.minecraft.client.world.ClientChunkManager;
-import net.minecraft.client.world.ClientWorld;
-import org.spongepowered.asm.mixin.Final;
-import org.spongepowered.asm.mixin.Mixin;
-import org.spongepowered.asm.mixin.Shadow;
-=======
 import me.jellysquid.mods.sodium.client.world.BiomeSeedProvider;
 import net.minecraft.client.network.ClientPlayNetworkHandler;
 import net.minecraft.client.render.WorldRenderer;
@@ -19,7 +9,6 @@
 import net.minecraft.world.World;
 import org.spongepowered.asm.mixin.Mixin;
 import org.spongepowered.asm.mixin.Unique;
->>>>>>> 8747aaa7
 import org.spongepowered.asm.mixin.injection.At;
 import org.spongepowered.asm.mixin.injection.Inject;
 import org.spongepowered.asm.mixin.injection.callback.CallbackInfo;
@@ -27,17 +16,6 @@
 import java.util.function.Supplier;
 
 @Mixin(ClientWorld.class)
-<<<<<<< HEAD
-public class MixinClientWorld {
-    @Shadow
-    @Final
-    private ClientChunkManager chunkManager;
-
-    @Inject(method = "markChunkRenderability", at = @At(value = "INVOKE", target = "Lnet/minecraft/world/chunk/WorldChunk;setShouldRenderOnUpdate(Z)V", shift = At.Shift.AFTER))
-    private void postLightUpdate(int chunkX, int chunkZ, CallbackInfo ci) {
-        var tracker = ChunkTracker.from(this.chunkManager);
-        tracker.mark(chunkX, chunkZ, ChunkStatus.FLAG_HAS_LIGHT_DATA);
-=======
 public class MixinClientWorld implements BiomeSeedProvider {
     @Unique
     private long biomeSeed;
@@ -49,7 +27,6 @@
 
     @Override
     public long getBiomeSeed() {
-        return biomeSeed;
->>>>>>> 8747aaa7
+        return this.biomeSeed;
     }
 }