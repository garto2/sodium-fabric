plugins {
    id("idea")
    id("maven-publish")
    id("net.neoforged.gradle.userdev") version "7.0.105"
    id("java-library")
}

<<<<<<< HEAD
base {
    archivesName = "sodium-neoforge-1.20.5"
}

=======
>>>>>>> 5043388a
val MINECRAFT_VERSION: String by rootProject.extra
val NEOFORGE_VERSION: String by rootProject.extra
val MOD_VERSION: String by rootProject.extra

base {
    archivesName = "sodium-neoforge-${MINECRAFT_VERSION}"
}

if (file("src/main/resources/META-INF/accesstransformer.cfg").exists()) {
    minecraft.accessTransformers {
        file("src/main/resources/META-INF/accesstransformer.cfg")
    }
}

jarJar.enable()

sourceSets {
    val service = create("service")

    service.apply {
        compileClasspath += main.get().compileClasspath
        compileClasspath += project(":common").sourceSets.getByName("workarounds").output
    }

    main.get().apply {
        compileClasspath += project(":common").sourceSets.getByName("workarounds").output
    }

    test.get().apply {
        compileClasspath += project(":common").sourceSets.getByName("workarounds").output
    }
}

repositories {
    exclusiveContent {
        forRepository {
            maven {
                url = uri("https://maven.pkg.github.com/ims212/forge-frapi")
                credentials {
                    username = "IMS212"
                    // Read only token
                    password = "ghp_" + "DEuGv0Z56vnSOYKLCXdsS9svK4nb9K39C1Hn"
                }
            }
        }
        filter {
            includeGroup("net.caffeinemc.new2")
        }
    }
    exclusiveContent {
        forRepository {
            maven {
                name = "Modrinth"
                url = uri("https://api.modrinth.com/maven")
            }
        }
        //forRepositories(fg.repository) // Only add this if you're using ForgeGradle, otherwise remove this line
        filter {
            includeGroup("maven.modrinth")
        }
    }
}

val fullJar: Jar by tasks.creating(Jar::class) {
    duplicatesStrategy = DuplicatesStrategy.WARN
    dependsOn(tasks.jarJar)
    from(sourceSets.getByName("service").output)
    from(project(":common").sourceSets.getByName("desktop").output)
    from(project(":common").sourceSets.getByName("workarounds").output)

    into("META-INF/jarjar/") {
        from(tasks.jarJar.get().archiveFile)
    }

    into("META-INF") {
        from(projectDir.resolve("src").resolve("main").resolve("resources").resolve("sodium-icon.png"))

        from(projectDir.resolve("src").resolve("main").resolve("resources").resolve("META-INF").resolve("mods.toml"))
    }

    from(rootDir.resolve("LICENSE.md"))

    filesMatching("mods.toml") {
        expand(mapOf("version" to MOD_VERSION))
    }

    manifest.attributes["Main-Class"] = "net.caffeinemc.mods.sodium.desktop.LaunchWarn"
    manifest.attributes["FMLModType"] = "LIBRARY"

}

tasks.build {
    dependsOn(fullJar)
}

tasks.jar {
    from(rootDir.resolve("LICENSE.md"))

    archiveClassifier = "modonly"
}

runs {
    configureEach {
        modSource(project.sourceSets.main.get())
    }
    create("client") {
        dependencies {
            runtime("com.lodborg:interval-tree:1.0.0")
            runtime(project(":common").sourceSets.getByName("workarounds").output)
        }
    }

    create("data") {
        programArguments.addAll("--mod", "sodium", "--all", "--output", file("src/generated/resources/").getAbsolutePath(), "--existing", file("src/main/resources/").getAbsolutePath())
    }
}

dependencies {
    implementation("net.neoforged:neoforge:${NEOFORGE_VERSION}")
    compileOnly(project(":common"))
    implementation("net.caffeinemc.new2:fabric_api_base:0.4.31")
    jarJar("net.caffeinemc.new2:fabric_api_base:[0.4.31,0.4.33)")
    implementation("net.caffeinemc.new2:fabric_renderer_api_v1:3.2.1")
    jarJar("net.caffeinemc.new2:fabric_renderer_api_v1:[3.2.1, 3.2.2)")
    implementation("net.caffeinemc.new2:fabric_rendering_data_attachment_v1:0.3.37")
    jarJar("net.caffeinemc.new2:fabric_rendering_data_attachment_v1:[0.3.37,0.3.38)")
    implementation("com.lodborg:interval-tree:1.0.0")
    jarJar("com.lodborg:interval-tree:[1.0.0,1.0.1)")
    implementation("net.caffeinemc.new2:fabric_block_view_api_v2:1.0.1")
    jarJar("net.caffeinemc.new2:fabric_block_view_api_v2:[1.0.1, 1.0.2)")

    compileOnly("maven.modrinth:immersiveengineering:11mMmtHT")
}

tasks.jarJar {
    archiveClassifier = "jarJar"
}

// NeoGradle compiles the game, but we don't want to add our common code to the game's code
val notNeoTask: (Task) -> Boolean = { it: Task -> !it.name.startsWith("neo") && !it.name.startsWith("compileService") }

tasks.withType<JavaCompile>().matching(notNeoTask).configureEach {
    source(project(":common").sourceSets.main.get().allSource)
    source(project(":common").sourceSets.getByName("api").allSource)
}

tasks.withType<Javadoc>().matching(notNeoTask).configureEach {
    source(project(":common").sourceSets.main.get().allJava)
    source(project(":common").sourceSets.getByName("api").allJava)
}

tasks.withType<ProcessResources>().matching(notNeoTask).configureEach {
    from(project(":common").sourceSets.main.get().resources)
}

java.toolchain.languageVersion = JavaLanguageVersion.of(21)

publishing {
    publications {

    }
    repositories {
        maven {
            url = uri("file://" + System.getenv("local_maven"))
        }
    }
}<|MERGE_RESOLUTION|>--- conflicted
+++ resolved
@@ -5,13 +5,10 @@
     id("java-library")
 }
 
-<<<<<<< HEAD
 base {
     archivesName = "sodium-neoforge-1.20.5"
 }
 
-=======
->>>>>>> 5043388a
 val MINECRAFT_VERSION: String by rootProject.extra
 val NEOFORGE_VERSION: String by rootProject.extra
 val MOD_VERSION: String by rootProject.extra
