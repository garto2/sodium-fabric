--- conflicted
+++ resolved
@@ -42,18 +42,12 @@
 }
 
 repositories {
-<<<<<<< HEAD
-    flatDir {
-        dir {
-            "libs"
-=======
     maven {
         url = uri("https://maven.pkg.github.com/ims212/Forge_Fabric_API")
         credentials {
             username = "IMS212"
             // Read only token
             password = "ghp_" + "DEuGv0Z56vnSOYKLCXdsS9svK4nb9K39C1Hn"
->>>>>>> b68ebc8c
         }
     }
     exclusiveContent {
